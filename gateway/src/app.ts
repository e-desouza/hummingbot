import express from 'express';
import { Server } from 'http';
import { Request, Response, NextFunction } from 'express';
import { WalletRoutes } from './services/wallet/wallet.routes';
import { logger, updateLoggerToStdout } from './services/logger';
import { addHttps } from './https';
import {
  asyncHandler,
  HttpException,
  NodeError,
  gatewayErrorMiddleware,
} from './services/error-handler';
import { ConfigManagerV2 } from './services/config-manager-v2';
import { SwaggerManager } from './services/swagger-manager';
<<<<<<< HEAD
import { StatusRequest, StatusResponse } from './chains/chain.requests';
import {getStatus} from './chains/chain.controllers';
=======
// import { EthereumBase } from './services/ethereum-base';
>>>>>>> 7e248493
import { TradingRoutes } from './trading/trading.routes';

const swaggerUi = require('swagger-ui-express');

export const gatewayApp = express();
let gatewayServer: Server;
let swaggerServer: Server;

// parse body for application/json
gatewayApp.use(express.json());

// parse url for application/x-www-form-urlencoded
gatewayApp.use(express.urlencoded({ extended: true }));

// mount sub routers
<<<<<<< HEAD

app.use('/trading', TradingRoutes.router);
app.use('/wallet', WalletRoutes.router);
=======
gatewayApp.use('/trading', TradingRoutes.router);
gatewayApp.use('/wallet', WalletRoutes.router);
>>>>>>> 7e248493

// a simple route to test that the server is running
gatewayApp.get('/', (_req: Request, res: Response) => {
  res.status(200).json({ status: 'ok' });
});

<<<<<<< HEAD
app.get('/status', async (req: Request<{}, {}, StatusRequest>, res: Response<StatusResponse, {}>) => {
    res.status(200).json(await getStatus(req.body));
});

app.get('/config', (_req: Request, res: Response<any, any>) => {
=======
gatewayApp.get('/status', async (_req: Request, res: Response) => {
  // const avalanche = AvalancheRoutes.avalanche;
  // const ethereum = EthereumRoutes.ethereum;
  // const connectedNetworks = [];
  // try {
  //   const avalancheNetwork = await getConnectionInformation(avalanche);
  //   connectedNetworks.push(avalancheNetwork);
  // } catch (err) {
  //   logger.error(err);
  // }
  // try {
  //   const ethNetwork = await getConnectionInformation(ethereum);
  //   connectedNetworks.push(ethNetwork);
  // } catch (err) {
  //   logger.error(err);
  // }
  res.status(200);

  // res.status(200).json({
  //   connectedNetworks,
  // });
});

// async function getConnectionInformation(connector: EthereumBase) {
//   return {
//     chainName: connector.chainName,
//     chainId: connector.chainId,
//     rpcUrl: connector.rpcUrl,
//     currentBlockNumber: await connector.getCurrentBlockNumber(),
//   };
// }

gatewayApp.get('/config', (_req: Request, res: Response<any, any>) => {
>>>>>>> 7e248493
  res.status(200).json(ConfigManagerV2.getInstance().allConfigurations);
});

interface ConfigUpdateRequest {
  configPath: string;
  configValue: any;
}

gatewayApp.post(
  '/config/update',
  asyncHandler(
    async (
      req: Request<unknown, unknown, ConfigUpdateRequest>,
      res: Response
    ) => {
      console.log('req.body.configPath ' + req.body.configPath);
      console.log('req.body.configValue ' + req.body.configValue);
      const config = ConfigManagerV2.getInstance().get(req.body.configPath);
      if (typeof req.body.configValue == 'string')
        switch (typeof config) {
          case 'number':
            req.body.configValue = Number(req.body.configValue);
            break;
          case 'boolean':
            req.body.configValue =
              req.body.configValue.toLowerCase() === 'true';
            break;
        }
      ConfigManagerV2.getInstance().set(
        req.body.configPath,
        req.body.configValue
      );

      logger.info('Reload logger to stdout.');
      updateLoggerToStdout();

      logger.info('Reloading Ethereum routes.');
      // EthereumRoutes.reload();

      logger.info('Restarting gateway.');
      await stopGateway();
      await startGateway();

      res.status(200).json({ message: 'The config has been updated' });
    }
  )
);

// handle any error thrown in the gateway api route
gatewayApp.use(
  (
    err: Error | NodeError | HttpException,
    _req: Request,
    res: Response,
    _next: NextFunction
  ) => {
    const response = gatewayErrorMiddleware(err);
    logger.error(err);
    return res.status(response.httpErrorCode).json(response);
  }
);

export const startSwagger = async () => {
  const swaggerApp = express();
  const swaggerPort = 8080;

  const swaggerDocument = SwaggerManager.generateSwaggerJson(
    './docs/swagger/swagger.yml',
    './docs/swagger/definitions.yml',
    [
      './docs/swagger/main-routes.yml',
      './docs/swagger/eth-routes.yml',
      './docs/swagger/eth-uniswap-routes.yml',
      './docs/swagger/avalanche-routes.yml',
      './docs/swagger/avalanche-pangolin-routes.yml',
      './docs/swagger/wallet-routes.yml',
    ]
  );

  logger.info(
    `⚡️ Swagger listening on port ${swaggerPort}. Read the Gateway API documentation at 127.0.0.1:${swaggerPort}`
  );

  swaggerApp.use('/', swaggerUi.serve, swaggerUi.setup(swaggerDocument));

  swaggerServer = await swaggerApp.listen(swaggerPort);
};

export const startGateway = async () => {
  const port = ConfigManagerV2.getInstance().get('server.port');
  if (!ConfigManagerV2.getInstance().get('server.id')) {
    ConfigManagerV2.getInstance().set(
      'server.id',
      Math.random().toString(16).substr(2, 14)
    );
  }
  logger.info(`⚡️ Gateway API listening on port ${port}`);
  if (ConfigManagerV2.getInstance().get('server.unsafeDevModeWithHTTP')) {
    logger.info('Running in UNSAFE HTTP! This could expose private keys.');
<<<<<<< HEAD
    const swaggerDocument = SwaggerManager.generateSwaggerJson(
      './docs/swagger/swagger.yml',
      './docs/swagger/definitions.yml',
      [
        './docs/swagger/main-routes.yml',
        './docs/swagger/eth-routes.yml',
        './docs/swagger/eth-uniswap-routes.yml',
        './docs/swagger/avalanche-routes.yml',
        './docs/swagger/avalanche-pangolin-routes.yml',
        './docs/swagger/wallet-routes.yml',
      ]
    );

    // mount swagger api docs
    app.use('/api-docs', swaggerUi.serve, swaggerUi.setup(swaggerDocument));
    try {
      server = await app.listen(port);
    } catch (error) {
      console.log(error);
    }
=======
    gatewayServer = await gatewayApp.listen(port);
>>>>>>> 7e248493
  } else {
    try {
      gatewayServer = await addHttps(gatewayApp).listen(port);
    } catch (e) {
      logger.error(
        `Failed to start the server with https. Confirm that the SSL certificate files exist and are correct. Error: ${e}`
      );
      process.exit(1);
    }
    logger.info('The gateway server is secured behind HTTPS.');
  }

  await startSwagger();
};

const stopGateway = async () => {
  await swaggerServer.close();
  return gatewayServer.close();
};<|MERGE_RESOLUTION|>--- conflicted
+++ resolved
@@ -12,12 +12,8 @@
 } from './services/error-handler';
 import { ConfigManagerV2 } from './services/config-manager-v2';
 import { SwaggerManager } from './services/swagger-manager';
-<<<<<<< HEAD
 import { StatusRequest, StatusResponse } from './chains/chain.requests';
-import {getStatus} from './chains/chain.controllers';
-=======
-// import { EthereumBase } from './services/ethereum-base';
->>>>>>> 7e248493
+import { getStatus } from './chains/chain.controllers';
 import { TradingRoutes } from './trading/trading.routes';
 
 const swaggerUi = require('swagger-ui-express');
@@ -33,61 +29,25 @@
 gatewayApp.use(express.urlencoded({ extended: true }));
 
 // mount sub routers
-<<<<<<< HEAD
-
-app.use('/trading', TradingRoutes.router);
-app.use('/wallet', WalletRoutes.router);
-=======
 gatewayApp.use('/trading', TradingRoutes.router);
 gatewayApp.use('/wallet', WalletRoutes.router);
->>>>>>> 7e248493
 
 // a simple route to test that the server is running
 gatewayApp.get('/', (_req: Request, res: Response) => {
   res.status(200).json({ status: 'ok' });
 });
 
-<<<<<<< HEAD
-app.get('/status', async (req: Request<{}, {}, StatusRequest>, res: Response<StatusResponse, {}>) => {
+gatewayApp.get(
+  '/status',
+  async (
+    req: Request<{}, {}, StatusRequest>,
+    res: Response<StatusResponse, {}>
+  ) => {
     res.status(200).json(await getStatus(req.body));
-});
-
-app.get('/config', (_req: Request, res: Response<any, any>) => {
-=======
-gatewayApp.get('/status', async (_req: Request, res: Response) => {
-  // const avalanche = AvalancheRoutes.avalanche;
-  // const ethereum = EthereumRoutes.ethereum;
-  // const connectedNetworks = [];
-  // try {
-  //   const avalancheNetwork = await getConnectionInformation(avalanche);
-  //   connectedNetworks.push(avalancheNetwork);
-  // } catch (err) {
-  //   logger.error(err);
-  // }
-  // try {
-  //   const ethNetwork = await getConnectionInformation(ethereum);
-  //   connectedNetworks.push(ethNetwork);
-  // } catch (err) {
-  //   logger.error(err);
-  // }
-  res.status(200);
-
-  // res.status(200).json({
-  //   connectedNetworks,
-  // });
-});
-
-// async function getConnectionInformation(connector: EthereumBase) {
-//   return {
-//     chainName: connector.chainName,
-//     chainId: connector.chainId,
-//     rpcUrl: connector.rpcUrl,
-//     currentBlockNumber: await connector.getCurrentBlockNumber(),
-//   };
-// }
+  }
+);
 
 gatewayApp.get('/config', (_req: Request, res: Response<any, any>) => {
->>>>>>> 7e248493
   res.status(200).json(ConfigManagerV2.getInstance().allConfigurations);
 });
 
@@ -187,30 +147,7 @@
   logger.info(`⚡️ Gateway API listening on port ${port}`);
   if (ConfigManagerV2.getInstance().get('server.unsafeDevModeWithHTTP')) {
     logger.info('Running in UNSAFE HTTP! This could expose private keys.');
-<<<<<<< HEAD
-    const swaggerDocument = SwaggerManager.generateSwaggerJson(
-      './docs/swagger/swagger.yml',
-      './docs/swagger/definitions.yml',
-      [
-        './docs/swagger/main-routes.yml',
-        './docs/swagger/eth-routes.yml',
-        './docs/swagger/eth-uniswap-routes.yml',
-        './docs/swagger/avalanche-routes.yml',
-        './docs/swagger/avalanche-pangolin-routes.yml',
-        './docs/swagger/wallet-routes.yml',
-      ]
-    );
-
-    // mount swagger api docs
-    app.use('/api-docs', swaggerUi.serve, swaggerUi.setup(swaggerDocument));
-    try {
-      server = await app.listen(port);
-    } catch (error) {
-      console.log(error);
-    }
-=======
     gatewayServer = await gatewayApp.listen(port);
->>>>>>> 7e248493
   } else {
     try {
       gatewayServer = await addHttps(gatewayApp).listen(port);
