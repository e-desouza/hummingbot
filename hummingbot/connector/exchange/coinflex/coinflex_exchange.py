import asyncio
import logging
import time
from decimal import Decimal
<<<<<<< HEAD
from typing import TYPE_CHECKING, Any, AsyncIterable, Dict, List, Optional
=======
from typing import Any, AsyncIterable, Dict, List, Optional
>>>>>>> 2afc2101

from async_timeout import timeout

import hummingbot.connector.exchange.coinflex.coinflex_constants as CONSTANTS
import hummingbot.connector.exchange.coinflex.coinflex_web_utils as web_utils
from hummingbot.connector.client_order_tracker import ClientOrderTracker
from hummingbot.connector.exchange.coinflex import coinflex_utils
from hummingbot.connector.exchange.coinflex.coinflex_api_order_book_data_source import CoinflexAPIOrderBookDataSource
from hummingbot.connector.exchange.coinflex.coinflex_auth import CoinflexAuth
from hummingbot.connector.exchange.coinflex.coinflex_order_book_tracker import CoinflexOrderBookTracker
from hummingbot.connector.exchange.coinflex.coinflex_user_stream_tracker import CoinflexUserStreamTracker
from hummingbot.connector.exchange_base import ExchangeBase
from hummingbot.connector.trading_rule import TradingRule
from hummingbot.core.api_throttler.async_throttler import AsyncThrottler
from hummingbot.core.data_type.cancellation_result import CancellationResult
from hummingbot.core.data_type.common import OrderType, TradeType
from hummingbot.core.data_type.in_flight_order import InFlightOrder, OrderState, OrderUpdate, TradeUpdate
from hummingbot.core.data_type.limit_order import LimitOrder
from hummingbot.core.data_type.order_book import OrderBook
from hummingbot.core.data_type.trade_fee import DeductedFromReturnsTradeFee, TokenAmount, TradeFeeBase
from hummingbot.core.network_iterator import NetworkStatus
from hummingbot.core.utils.async_utils import safe_ensure_future, safe_gather
from hummingbot.core.web_assistant.connections.data_types import RESTMethod
from hummingbot.logger import HummingbotLogger

if TYPE_CHECKING:
    from hummingbot.client.config.config_helpers import ClientConfigAdapter

s_logger = None
s_decimal_0 = Decimal(0)
s_decimal_NaN = Decimal("nan")
s_float_NaN = float("nan")


class CoinflexExchange(ExchangeBase):
    SHORT_POLL_INTERVAL = 5.0
    UPDATE_ORDER_STATUS_MIN_INTERVAL = 10.0
    LONG_POLL_INTERVAL = 120.0

    MAX_ORDER_UPDATE_RETRIEVAL_RETRIES_WITH_FAILURES = 3

    def __init__(self,
                 client_config_map: "ClientConfigAdapter",
                 coinflex_api_key: str,
                 coinflex_api_secret: str,
                 trading_pairs: Optional[List[str]] = None,
                 trading_required: bool = True,
                 domain: str = CONSTANTS.DEFAULT_DOMAIN
                 ):
        self._domain = domain
        super().__init__(client_config_map)
        self._trading_required = trading_required
        self._auth = CoinflexAuth(
            api_key=coinflex_api_key,
            secret_key=coinflex_api_secret)
        self._throttler = AsyncThrottler(CONSTANTS.RATE_LIMITS)
        self._api_factory = web_utils.build_api_factory(auth=self._auth)
        self._order_book_tracker = CoinflexOrderBookTracker(
            trading_pairs=trading_pairs,
            domain=domain,
            api_factory=self._api_factory,
            throttler=self._throttler)
        self._user_stream_tracker = CoinflexUserStreamTracker(
            auth=self._auth,
            domain=domain,
            throttler=self._throttler,
            api_factory=self._api_factory)
        self._ev_loop = asyncio.get_event_loop()
        self._poll_notifier = asyncio.Event()
        self._last_timestamp = 0
        self._order_not_found_records = {}  # Dict[client_order_id:str, count:int]
        self._trading_rules = {}  # Dict[trading_pair:str, TradingRule]
        self._trade_fees = {}  # Dict[trading_pair:str, (maker_fee_percent:Decimal, taken_fee_percent:Decimal)]
        self._last_update_trade_fees_timestamp = 0
        self._status_polling_task = None
        self._user_stream_event_listener_task = None
        self._trading_rules_polling_task = None
        self._last_poll_timestamp = 0
        self._last_trades_poll_coinflex_timestamp = 0
        self._order_tracker: ClientOrderTracker = ClientOrderTracker(connector=self)

    @classmethod
    def logger(cls) -> HummingbotLogger:
        global s_logger
        if s_logger is None:
            s_logger = logging.getLogger(__name__)
        return s_logger

    @property
    def name(self) -> str:
        if self._domain != CONSTANTS.DEFAULT_DOMAIN:
            return f"coinflex_{self._domain}"
        return "coinflex"

    @property
    def order_books(self) -> Dict[str, OrderBook]:
        return self._order_book_tracker.order_books

    @property
    def trading_rules(self) -> Dict[str, TradingRule]:
        return self._trading_rules

    @property
    def in_flight_orders(self) -> Dict[str, InFlightOrder]:
        return self._order_tracker.active_orders

    @property
    def limit_orders(self) -> List[LimitOrder]:
        return [
            in_flight_order.to_limit_order()
            for in_flight_order in self.in_flight_orders.values()
        ]

    @property
    def tracking_states(self) -> Dict[str, any]:
        """
        Returns a dictionary associating current active orders client id to their JSON representation
        """
        return {
            key: value.to_json()
            for key, value in self.in_flight_orders.items()
        }

    def _sleep_time(self, delay: int = 0):
        """
        Function created to enable patching during unit tests execution.
        """
        return delay

    @property
    def order_book_tracker(self) -> CoinflexOrderBookTracker:
        return self._order_book_tracker

    @property
    def user_stream_tracker(self) -> CoinflexUserStreamTracker:
        return self._user_stream_tracker

    @property
    def status_dict(self) -> Dict[str, bool]:
        """
        Returns a dictionary with the values of all the conditions that determine if the connector is ready to operate.
        The key of each entry is the condition name, and the value is True if condition is ready, False otherwise.
        """
        return {
            "symbols_mapping_initialized": CoinflexAPIOrderBookDataSource.trading_pair_symbol_map_ready(
                domain=self._domain),
            "order_books_initialized": self._order_book_tracker.ready,
            "account_balance": len(self._account_balances) > 0 if self._trading_required else True,
            "trading_rule_initialized": len(self._trading_rules) > 0,
            "user_stream_initialized": self._user_stream_tracker.data_source.last_recv_time > 0,
        }

    @property
    def ready(self) -> bool:
        """
        Returns True if the connector is ready to operate (all connections established with the exchange). If it is
        not ready it returns False.
        """
        return all(self.status_dict.values())

    @staticmethod
    def coinflex_order_type(order_type: OrderType) -> str:
        return order_type.name.upper().split("_")[0]

    @staticmethod
    def to_hb_order_type(coinflex_type: str) -> OrderType:
        return OrderType[coinflex_type]

    def supported_order_types(self):
        return [OrderType.MARKET, OrderType.LIMIT, OrderType.LIMIT_MAKER]

    async def start_network(self):
        """
        Start all required tasks to update the status of the connector. Those tasks include:
        - The order book tracker
        - The polling loop to update the trading rules
        - The polling loop to update order status and balance status using REST API (backup for main update process)
        - The background task to process the events received through the user stream tracker (websocket connection)
        """
        self._order_book_tracker.start()
        self._trading_rules_polling_task = safe_ensure_future(self._trading_rules_polling_loop())
        if self._trading_required:
            self._status_polling_task = safe_ensure_future(self._status_polling_loop())
            self._user_stream_tracker_task = safe_ensure_future(self._user_stream_tracker.start())
            self._user_stream_event_listener_task = safe_ensure_future(self._user_stream_event_listener())

    async def stop_network(self):
        """
        This function is executed when the connector is stopped. It perform a general cleanup and stops all background
        tasks that require the connection with the exchange to work.
        """
        # Reset timestamps and _poll_notifier for status_polling_loop
        self._last_poll_timestamp = 0
        self._last_timestamp = 0
        self._poll_notifier = asyncio.Event()

        self._order_book_tracker.stop()
        if self._status_polling_task is not None:
            self._status_polling_task.cancel()
        if self._user_stream_tracker_task is not None:
            self._user_stream_tracker_task.cancel()
        if self._user_stream_event_listener_task is not None:
            self._user_stream_event_listener_task.cancel()
        if self._trading_rules_polling_task is not None:
            self._trading_rules_polling_task.cancel()
        self._status_polling_task = self._user_stream_tracker_task = self._user_stream_event_listener_task = None

    async def check_network(self) -> NetworkStatus:
        """
        Checks connectivity with the exchange using the API
        """
        try:
            response = await self._api_request(
                method=RESTMethod.GET,
                path_url=CONSTANTS.PING_PATH_URL,
            )
            if str(response["success"]).lower() == "true":
                return NetworkStatus.CONNECTED
        except asyncio.CancelledError:
            raise
        except Exception:
            return NetworkStatus.NOT_CONNECTED
        return NetworkStatus.NOT_CONNECTED

    def restore_tracking_states(self, saved_states: Dict[str, any]):
        """
        Restore in-flight orders from saved tracking states, this is st the connector can pick up on where it left off
        when it disconnects.
        :param saved_states: The saved tracking_states.
        """
        self._order_tracker.restore_tracking_states(tracking_states=saved_states)

    def tick(self, timestamp: float):
        """
        Includes the logic that has to be processed every time a new tick happens in the bot. Particularly it enables
        the execution of the status update polling loop using an event.
        """
        now = time.time()
        poll_interval = (self.SHORT_POLL_INTERVAL
                         if now - self.user_stream_tracker.last_recv_time > 60.0
                         else self.LONG_POLL_INTERVAL)
        last_tick = int(self._last_timestamp / poll_interval)
        current_tick = int(timestamp / poll_interval)

        if current_tick > last_tick:
            if not self._poll_notifier.is_set():
                self._poll_notifier.set()
        self._last_timestamp = timestamp

    def get_order_book(self, trading_pair: str) -> OrderBook:
        """
        Returns the current order book for a particular market
        :param trading_pair: the pair of tokens for which the order book should be retrieved
        """
        if trading_pair not in self._order_book_tracker.order_books:
            raise ValueError(f"No order book exists for '{trading_pair}'.")
        return self._order_book_tracker.order_books[trading_pair]

    def start_tracking_order(self,
                             order_id: str,
                             exchange_order_id: Optional[str],
                             trading_pair: str,
                             trade_type: TradeType,
                             price: Decimal,
                             amount: Decimal,
                             order_type: OrderType):
        """
        Starts tracking an order by adding it to the order tracker.
        :param order_id: the order identifier
        :param exchange_order_id: the identifier for the order in the exchange
        :param trading_pair: the token pair for the operation
        :param trade_type: the type of order (buy or sell)
        :param price: the price for the order
        :param amount: the amount for the order
        :order type: type of execution for the order (MARKET, LIMIT, LIMIT_MAKER)
        """
        self._order_tracker.start_tracking_order(
            InFlightOrder(
                client_order_id=order_id,
                exchange_order_id=exchange_order_id,
                trading_pair=trading_pair,
                order_type=order_type,
                trade_type=trade_type,
                amount=amount,
                price=price,
                creation_timestamp=self.current_timestamp
            )
        )

    def stop_tracking_order(self, order_id: str):
        """
        Stops tracking an order
        :param order_id: The id of the order that will not be tracked any more
        """
        self._order_tracker.stop_tracking_order(client_order_id=order_id)

    def get_order_price_quantum(self, trading_pair: str, price: Decimal) -> Decimal:
        """
        Used by quantize_order_price() in _create_order()
        Returns a price step, a minimum price increment for a given trading pair.
        :param trading_pair: the trading pair to check for market conditions
        :param price: the starting point price
        """
        trading_rule = self._trading_rules[trading_pair]
        return trading_rule.min_price_increment

    def get_order_size_quantum(self, trading_pair: str, order_size: Decimal) -> Decimal:
        """
        Used by quantize_order_price() in _create_order()
        Returns an order amount step, a minimum amount increment for a given trading pair.
        :param trading_pair: the trading pair to check for market conditions
        :param order_size: the starting point order price
        """
        trading_rule = self._trading_rules[trading_pair]
        return trading_rule.min_base_amount_increment

    def quantize_order_amount(self, trading_pair: str, amount: Decimal, price: Decimal = s_decimal_0) -> Decimal:
        """
        Applies the trading rules to calculate the correct order amount for the market
        :param trading_pair: the token pair for which the order will be created
        :param amount: the intended amount for the order
        :param price: the intended price for the order
        :return: the quantized order amount after applying the trading rules
        """
        trading_rule = self._trading_rules[trading_pair]
        quantized_amount: Decimal = super().quantize_order_amount(trading_pair, amount)

        # Check against min_order_size and min_notional_size. If not passing either check, return 0.
        if quantized_amount < trading_rule.min_order_size:
            return s_decimal_0

        if price == s_decimal_0:
            current_price: Decimal = self.get_price(trading_pair, False)
            notional_size = current_price * quantized_amount
        else:
            notional_size = price * quantized_amount

        # Add 1% as a safety factor in case the prices changed while making the order.
        if notional_size < trading_rule.min_notional_size * Decimal("1.01"):
            return s_decimal_0

        return quantized_amount

    def get_fee(self,
                base_currency: str,
                quote_currency: str,
                order_type: OrderType,
                order_side: TradeType,
                amount: Decimal,
                price: Decimal = s_decimal_NaN,
                is_maker: Optional[bool] = None) -> TradeFeeBase:
        """
        Calculates the estimated fee an order would pay based on the connector configuration
        :param base_currency: the order base currency
        :param quote_currency: the order quote currency
        :param order_type: the type of order (MARKET, LIMIT, LIMIT_MAKER)
        :param order_side: if the order is for buying or selling
        :param amount: the order amount
        :param price: the order price
        :return: the estimated fee for the order
        """

        """
        To get trading fee, this function is simplified by using fee override configuration. Most parameters to this
        function are ignore except order_type. Use OrderType.LIMIT_MAKER to specify you want trading fee for
        maker order.
        """
        is_maker = order_type is OrderType.LIMIT_MAKER
        return DeductedFromReturnsTradeFee(percent=self.estimate_fee_pct(is_maker))

    def buy(self, trading_pair: str, amount: Decimal, order_type: OrderType = OrderType.LIMIT,
            price: Decimal = s_decimal_NaN, **kwargs) -> str:
        """
        Creates a promise to create a buy order using the parameters.
        :param trading_pair: the token pair to operate with
        :param amount: the order amount
        :param order_type: the type of order to create (MARKET, LIMIT, LIMIT_MAKER)
        :param price: the order price
        :return: the id assigned by the connector to the order (the client id)
        """
        client_order_id = coinflex_utils.get_new_client_order_id(is_buy=True, trading_pair=trading_pair)
        safe_ensure_future(self._create_order(TradeType.BUY, client_order_id, trading_pair, amount, order_type, price))
        return client_order_id

    def sell(self, trading_pair: str, amount: Decimal, order_type: OrderType = OrderType.MARKET,
             price: Decimal = s_decimal_NaN, **kwargs) -> str:
        """
        Creates a promise to create a sell order using the parameters.
        :param trading_pair: the token pair to operate with
        :param amount: the order amount
        :param order_type: the type of order to create (MARKET, LIMIT, LIMIT_MAKER)
        :param price: the order price
        :return: the id assigned by the connector to the order (the client id)
        """
        client_order_id = coinflex_utils.get_new_client_order_id(is_buy=False, trading_pair=trading_pair)
        safe_ensure_future(self._create_order(TradeType.SELL, client_order_id, trading_pair, amount, order_type, price))
        return client_order_id

    def cancel(self, trading_pair: str, order_id: str):
        """
        Creates a promise to cancel an order in the exchange
        :param trading_pair: the trading pair the order to cancel operates with
        :param order_id: the client id of the order to cancel
        :return: the client id of the order to cancel
        """
        safe_ensure_future(self._execute_cancel(trading_pair, order_id))
        return order_id

    async def cancel_all(self, timeout_seconds: float) -> List[CancellationResult]:
        """
        Cancels all currently active orders. The cancelations are performed in parallel tasks.
        :param timeout_seconds: the maximum time (in seconds) the cancel logic should run
        :return: a list of CancellationResult instances, one for each of the orders to be canceled
        """
        incomplete_orders = [o for o in self.in_flight_orders.values() if not o.is_done]
        tasks = [self._execute_cancel(o.trading_pair, o.client_order_id) for o in incomplete_orders]
        order_id_set = set([o.client_order_id for o in incomplete_orders])
        successful_cancellations = []

        try:
            async with timeout(timeout_seconds):
                cancellation_results = await safe_gather(*tasks, return_exceptions=True)
                for cr in cancellation_results:
                    if isinstance(cr, Exception):
                        continue
                    if isinstance(cr, dict) and "clientOrderId" in cr:
                        client_order_id = cr.get("clientOrderId")
                        order_id_set.remove(client_order_id)
                        successful_cancellations.append(CancellationResult(client_order_id, True))
        except Exception:
            self.logger().network(
                "Unexpected error canceling orders.",
                exc_info=True,
                app_warning_msg="Failed to cancel order with CoinFLEX. Check API key and network connection."
            )

        failed_cancellations = [CancellationResult(oid, False) for oid in order_id_set]
        return successful_cancellations + failed_cancellations

    async def _create_order(self,
                            trade_type: TradeType,
                            order_id: str,
                            trading_pair: str,
                            amount: Decimal,
                            order_type: OrderType,
                            price: Optional[Decimal] = s_decimal_NaN):
        """
        Creates a an order in the exchange using the parameters to configure it
        :param trade_type: the side of the order (BUY of SELL)
        :param order_id: the id that should be assigned to the order (the client id)
        :param trading_pair: the token pair to operate with
        :param amount: the order amount
        :param order_type: the type of order to create (MARKET, LIMIT, LIMIT_MAKER)
        :param price: the order price
        """
        trading_rule: TradingRule = self._trading_rules[trading_pair]
        price = self.quantize_order_price(trading_pair, price)
        quantize_amount_price = Decimal("0") if price.is_nan() else price
        amount = self.quantize_order_amount(trading_pair=trading_pair, amount=amount, price=quantize_amount_price)

        self.start_tracking_order(
            order_id=order_id,
            exchange_order_id=None,
            trading_pair=trading_pair,
            trade_type=trade_type,
            price=price,
            amount=amount,
            order_type=order_type)

        if amount < trading_rule.min_order_size:
            self.logger().warning(f"{trade_type.name.title()} order amount {amount} is lower than the minimum order"
                                  f" size {trading_rule.min_order_size}. The order will not be created.")
            order_update: OrderUpdate = OrderUpdate(
                client_order_id=order_id,
                trading_pair=trading_pair,
                update_timestamp=self.current_timestamp,
                new_state=OrderState.FAILED,
            )
            self._order_tracker.process_order_update(order_update)
            return

        amount_str = f"{amount:f}"
        type_str = CoinflexExchange.coinflex_order_type(order_type)
        side_str = CONSTANTS.SIDE_BUY if trade_type is TradeType.BUY else CONSTANTS.SIDE_SELL
        symbol = await CoinflexAPIOrderBookDataSource.exchange_symbol_associated_to_pair(
            trading_pair=trading_pair,
            domain=self._domain,
            api_factory=self._api_factory,
            throttler=self._throttler)

        if self.current_timestamp == s_float_NaN:
            raise ValueError("Cannot create orders while connector is starting/stopping.")

        api_params = {"responseType": "FULL"}
        order_params = {"marketCode": symbol,
                        "side": side_str,
                        "quantity": amount_str,
                        "orderType": type_str,
                        "clientOrderId": order_id}
        if order_type is not OrderType.MARKET:
            order_params["price"] = f"{price:f}"
        if order_type is OrderType.LIMIT:
            order_params["timeInForce"] = CONSTANTS.TIME_IN_FORCE_GTC
        elif order_type is OrderType.LIMIT_MAKER:
            order_params["timeInForce"] = CONSTANTS.TIME_IN_FORCE_MAK
        api_params["orders"] = [order_params]

        try:
            result = await self._api_request(
                method=RESTMethod.POST,
                path_url=CONSTANTS.ORDER_CREATE_PATH_URL,
                data=api_params,
                is_auth_required=True,
                disable_retries=True)

            order_result = result["data"][0]

            exchange_order_id = str(order_result["orderId"])

            order_update: OrderUpdate = OrderUpdate(
                client_order_id=order_id,
                exchange_order_id=exchange_order_id,
                trading_pair=trading_pair,
                update_timestamp=int(order_result["timestamp"]) * 1e-3,
                new_state=OrderState.OPEN,
            )
            self._order_tracker.process_order_update(order_update)

            await self._update_order_fills_from_event_or_create(None, order_result)

        except asyncio.CancelledError:
            raise
        except Exception as e:
            self.logger().network(
                f"Error submitting {side_str} {type_str} order to CoinFLEX for "
                f"{amount} {trading_pair} "
                f"{price}.",
                exc_info=True,
                app_warning_msg=str(e)
            )
            order_update: OrderUpdate = OrderUpdate(
                client_order_id=order_id,
                trading_pair=trading_pair,
                update_timestamp=self.current_timestamp,
                new_state=OrderState.FAILED,
            )
            self._order_tracker.process_order_update(order_update)

    async def _execute_cancel(self, trading_pair: str, order_id: str):
        """
        Requests the exchange to cancel an active order
        :param trading_pair: the trading pair the order to cancel operates with
        :param order_id: the client id of the order to cancel
        """
        tracked_order = self._order_tracker.fetch_tracked_order(order_id)
        if tracked_order is not None:
            try:
                symbol = await CoinflexAPIOrderBookDataSource.exchange_symbol_associated_to_pair(
                    trading_pair=trading_pair,
                    domain=self._domain,
                    api_factory=self._api_factory,
                    throttler=self._throttler)
                api_params = {
                    "responseType": "FULL",
                }
                cancel_params = {
                    "marketCode": symbol,
                    "clientOrderId": order_id,
                }
                api_params["orders"] = [cancel_params]
                try:
                    result = await self._api_request(
                        method=RESTMethod.DELETE,
                        path_url=CONSTANTS.ORDER_CANCEL_PATH_URL,
                        data=api_params,
                        is_auth_required=True)
                    cancel_result = result["data"][0]
                except web_utils.CoinflexAPIError as e:
                    # Catch order not found as cancelled.
                    result = {}
                    cancel_result = {}
                    if e.error_payload.get("errors") in CONSTANTS.ORDER_NOT_FOUND_ERRORS:
                        cancel_result = e.error_payload["data"][0]
                    else:
                        self.logger().error(f"Unhandled error canceling order: {order_id}. Error: {e.error_payload}", exc_info=True)

                if cancel_result.get("status", result.get("event")) in CONSTANTS.ORDER_CANCELED_STATES:
                    cancelled_timestamp = cancel_result.get("timestamp", result.get("timestamp"))
                    order_update: OrderUpdate = OrderUpdate(
                        client_order_id=order_id,
                        trading_pair=tracked_order.trading_pair,
                        update_timestamp=int(cancelled_timestamp) * 1e-3 if cancelled_timestamp else self.current_timestamp,
                        new_state=OrderState.CANCELED,
                    )
                    self._order_tracker.process_order_update(order_update)
                else:
                    if not self._process_order_not_found(order_id, tracked_order):
                        raise IOError
                return cancel_result

            except asyncio.CancelledError:
                raise
            except Exception:
                self.logger().exception(f"There was an error when requesting cancelation of order {order_id}")

    async def _status_polling_loop(self):
        """
        Performs all required operation to keep the connector updated and synchronized with the exchange.
        It contains the backup logic to update status using API requests in case the main update source (the user stream
        data source websocket) fails.
        It also updates the time synchronizer. This is necessary because CoinFLEX require the time of the client to be
        the same as the time in the exchange.
        Executes when the _poll_notifier event is enabled by the `tick` function.
        """
        while True:
            try:
                await self._poll_notifier.wait()
                await safe_gather(
                    self._update_balances(),
                )
                await self._update_order_status()
                self._last_poll_timestamp = self.current_timestamp
            except asyncio.CancelledError:
                raise
            except Exception:
                self.logger().network("Unexpected error while fetching account updates.", exc_info=True,
                                      app_warning_msg="Could not fetch account updates from CoinFLEX. "
                                                      "Check API key and network connection.")
                await asyncio.sleep(0.5)
            finally:
                self._poll_notifier = asyncio.Event()

    async def _trading_rules_polling_loop(self):
        """
        Updates the trading rules by requesting the latest definitions from the exchange.
        Executes regularly every 30 minutes
        """
        while True:
            try:
                await safe_gather(
                    self._update_trading_rules(),
                )
                await asyncio.sleep(30 * 60)
            except asyncio.CancelledError:
                raise
            except Exception:
                self.logger().network("Unexpected error while fetching trading rules.", exc_info=True,
                                      app_warning_msg="Could not fetch new trading rules from CoinFLEX. "
                                                      "Check network connection.")
                await asyncio.sleep(0.5)

    async def _update_trading_rules(self):
        exchange_info = await self._api_request(
            method=RESTMethod.GET,
            path_url=CONSTANTS.EXCHANGE_INFO_PATH_URL)
        trading_rules_list = await self._format_trading_rules(exchange_info)
        self._trading_rules.clear()
        for trading_rule in trading_rules_list:
            self._trading_rules[trading_rule.trading_pair] = trading_rule

    async def _format_trading_rules(self, exchange_info_dict: Dict[str, Any]) -> List[TradingRule]:
        """
        Example:
        {
            "marketId": "2001000000000",
            "marketCode": "BTC-USD",
            "name": "BTC/USD",
            "referencePair": "BTC/USD",
            "base": "BTC",
            "counter": "USD",
            "type": "SPOT",
            "tickSize": "1",
            "qtyIncrement": "0.001",
            "marginCurrency": "USD",
            "contractValCurrency": "BTC",
            "upperPriceBound": "41580",
            "lowerPriceBound": "38380",
            "marketPrice": "39980",
            "markPrice": null,
            "listingDate": 1593316800000,
            "endDate": 0,
            "marketPriceLastUpdated": 1645265706110,
            "markPriceLastUpdated": 0,
        }
        """
        trading_pair_rules = exchange_info_dict.get("data", [])
        retval = []
        for rule in filter(coinflex_utils.is_exchange_information_valid, trading_pair_rules):
            try:
                trading_pair = await CoinflexAPIOrderBookDataSource.trading_pair_associated_to_exchange_symbol(
                    symbol=rule.get("marketCode"),
                    domain=self._domain,
                    api_factory=self._api_factory,
                    throttler=self._throttler)

                min_order_size = Decimal(rule.get("qtyIncrement"))
                tick_size = Decimal(rule.get("tickSize"))

                retval.append(
                    TradingRule(trading_pair,
                                min_order_size=min_order_size,
                                min_price_increment=tick_size,
                                min_base_amount_increment=min_order_size))

            except Exception:
                self.logger().exception(f"Error parsing the trading pair rule {rule}. Skipping.")
        return retval

    async def _user_stream_event_listener(self):
        """
        This functions runs in background continuously processing the events received from the exchange by the user
        stream data source. It keeps reading events from the queue until the task is interrupted.
        The events received are balance updates, order updates and trade events.
        """
        async for event_message in self._iter_user_event_queue():
            try:
                event_type = event_message.get("table")
                if event_type == "order":
                    order_data = event_message["data"][0]
                    client_order_id = order_data.get("clientOrderId")

                    tracked_order = self.in_flight_orders.get(client_order_id)
                    if not tracked_order:
                        return
                    try:
                        await tracked_order.get_exchange_order_id()
                    except asyncio.TimeoutError:
                        self.logger().error(f"Failed to get exchange order id for order: {tracked_order.client_order_id}")
                        raise
                    await self._update_order_fills_from_event_or_create(tracked_order, order_data)
                    order_update = OrderUpdate(
                        trading_pair=tracked_order.trading_pair,
                        update_timestamp=int(order_data["timestamp"]) * 1e-3,
                        new_state=CONSTANTS.ORDER_STATE[order_data["status"]],
                        client_order_id=client_order_id,
                        exchange_order_id=str(order_data["orderId"]),
                    )
                    self._order_tracker.process_order_update(order_update=order_update)

                elif event_type == "balance":
                    self._process_balance_message(event_message)

            except asyncio.CancelledError:
                raise
            except Exception:
                self.logger().error("Unexpected error in user stream listener loop.", exc_info=True)
                await asyncio.sleep(5.0)

    async def _update_order_fills_from_event_or_create(self, tracked_order, order_data):
        """
        Used to update fills from user stream events or order creation.
        """
        client_order_id = order_data.get("clientOrderId")
        exec_amt_base = coinflex_utils.decimal_val_or_none(order_data.get("matchQuantity"))
        if not exec_amt_base:
            return

        if not tracked_order:
            tracked_order = self.in_flight_orders.get(client_order_id)

        fill_price = coinflex_utils.decimal_val_or_none(order_data.get("matchPrice", order_data.get("price")))
        exec_amt_quote = exec_amt_base * fill_price if exec_amt_base and fill_price else None
        fee_paid = coinflex_utils.decimal_val_or_none(order_data.get("fees"))
        if fee_paid:
            fee = TradeFeeBase.new_spot_fee(
                fee_schema=self.trade_fee_schema(),
                trade_type=tracked_order.trade_type,
                percent_token=order_data.get("feeInstrumentId"),
                flat_fees=[TokenAmount(amount=fee_paid, token=order_data.get("feeInstrumentId"))]
            )
        else:
            fee = self.get_fee(base_currency=tracked_order.base_asset,
                               quote_currency=tracked_order.quote_asset,
                               order_type=tracked_order.order_type,
                               order_side=tracked_order.trade_type,
                               amount=tracked_order.amount,
                               price=tracked_order.price,
                               is_maker=True)
        trade_update = TradeUpdate(
            trading_pair=tracked_order.trading_pair,
            trade_id=int(order_data["matchId"]),
            client_order_id=client_order_id,
            exchange_order_id=str(order_data["orderId"]),
            fill_timestamp=int(order_data["timestamp"]) * 1e-3,
            fill_price=fill_price,
            fill_base_amount=exec_amt_base,
            fill_quote_amount=exec_amt_quote,
            fee=fee,
        )
        self._order_tracker.process_trade_update(trade_update=trade_update)

    async def _update_order_fills_from_trades(self, tracked_order, order_update):
        """
        This is intended to be a backup measure to get filled events from order status
        in case CoinFLEX's user stream events are not working.
        """
        fee_collected = False
        for match_data in order_update["matchIds"]:
            for trade_id in match_data.keys():
                trade_data = match_data[trade_id]
                exec_amt_base = coinflex_utils.decimal_val_or_none(trade_data.get("matchQuantity"))
                fill_price = coinflex_utils.decimal_val_or_none(trade_data.get("matchPrice"))
                exec_amt_quote = exec_amt_base * fill_price if exec_amt_base and fill_price else None
                if not fee_collected and len(order_update.get("fees", {})):
                    fee_collected = True
                    fee_data = order_update.get("fees")
                    fee_token = list(fee_data.keys())[0]
                    fee_paid = coinflex_utils.decimal_val_or_none(fee_data[fee_token])
                else:
                    fee_token = tracked_order.quote_asset
                    fee_paid = s_decimal_0
                fee = TradeFeeBase.new_spot_fee(
                    fee_schema=self.trade_fee_schema(),
                    trade_type=tracked_order.trade_type,
                    percent_token=fee_token,
                    flat_fees=[TokenAmount(amount=fee_paid, token=fee_token)]
                )
                trade_update = TradeUpdate(
                    trading_pair=tracked_order.trading_pair,
                    trade_id=int(trade_id),
                    client_order_id=tracked_order.client_order_id,
                    exchange_order_id=str(order_update["orderId"]),
                    fill_timestamp=int(trade_data["timestamp"]) * 1e-3,
                    fill_price=fill_price,
                    fill_base_amount=exec_amt_base,
                    fill_quote_amount=exec_amt_quote,
                    fee=fee,
                )
                self._order_tracker.process_trade_update(trade_update=trade_update)

    def _process_order_not_found(self,
                                 client_order_id: str,
                                 tracked_order: InFlightOrder) -> bool:
        self._order_not_found_records[client_order_id] = (
            self._order_not_found_records.get(client_order_id, 0) + 1)
        if (self._order_not_found_records[client_order_id] >=
                self.MAX_ORDER_UPDATE_RETRIEVAL_RETRIES_WITH_FAILURES):
            # Wait until the order not found error have repeated a few times before actually treating
            # it as failed. See: https://github.com/CoinAlpha/hummingbot/issues/601

            order_update: OrderUpdate = OrderUpdate(
                client_order_id=client_order_id,
                trading_pair=tracked_order.trading_pair,
                update_timestamp=self.current_timestamp if self.current_timestamp != s_float_NaN else int(time.time()),
                new_state=OrderState.FAILED,
            )
            self._order_tracker.process_order_update(order_update)
            return True
        return False

    async def _fetch_order_status(self, tracked_order) -> Dict[str, Any]:
        """
        Helper function to fetch order status.
        Returns a dictionary with the response.
        """
        order_params = {
            "marketCode": await CoinflexAPIOrderBookDataSource.exchange_symbol_associated_to_pair(
                trading_pair=tracked_order.trading_pair,
                domain=self._domain,
                api_factory=self._api_factory,
                throttler=self._throttler)
        }

        # If we get the exchange order id, use that, otherwise use client order id.
        try:
            await tracked_order.get_exchange_order_id()
            order_params["orderId"] = tracked_order.exchange_order_id
        except asyncio.TimeoutError:
            order_params["clientOrderId"] = tracked_order.client_order_id

        return await self._api_request(
            method=RESTMethod.GET,
            path_url=CONSTANTS.ORDER_PATH_URL,
            params=order_params,
            is_auth_required=True,
            endpoint_api_version="v2.1")

    async def _update_order_status(self):
        """
        This is intended to be a backup measure to close straggler orders, in case CoinFLEX's user stream events
        are not working.
        The minimum poll interval for order status is 10 seconds.
        """
        last_tick = self._last_poll_timestamp / self.UPDATE_ORDER_STATUS_MIN_INTERVAL
        current_tick = self.current_timestamp / self.UPDATE_ORDER_STATUS_MIN_INTERVAL

        tracked_orders: List[InFlightOrder] = list(self.in_flight_orders.values())
        if current_tick > last_tick and len(tracked_orders) > 0:

            tasks = [self._fetch_order_status(o) for o in tracked_orders]
            self.logger().debug(f"Polling for order status updates of {len(tasks)} orders.")
            results = await safe_gather(*tasks, return_exceptions=True)
            for order_result, tracked_order in zip(results, tracked_orders):
                client_order_id = tracked_order.client_order_id

                # If the order has already been canceled or has failed do nothing
                if client_order_id not in self.in_flight_orders:
                    continue

                if isinstance(order_result, Exception) or not order_result.get("data"):
                    if not isinstance(order_result, web_utils.CoinflexAPIError) or order_result.error_payload.get("errors") in CONSTANTS.ORDER_NOT_FOUND_ERRORS:
                        self.logger().network(
                            f"Error fetching status update for the order {client_order_id}, marking as not found: {order_result}.",
                            app_warning_msg=f"Failed to fetch status update for the order {client_order_id}."
                        )
                        self._process_order_not_found(client_order_id, tracked_order)
                    else:
                        self.logger().network(
                            f"Error fetching status update for the order {client_order_id}: {order_result}.",
                            app_warning_msg=f"Failed to fetch status update for the order {client_order_id}."
                        )

                else:
                    order_update = order_result["data"][0]

                    # Update order execution status
                    new_state = CONSTANTS.ORDER_STATE[order_update["status"]]

                    # Deprecated
                    # # Get total fees from order data, should only be one fee asset.
                    # order_fees = order_update.get("fees")
                    # fee_asset = None
                    # cumulative_fee_paid = None
                    # if order_fees:
                    #     for fee_asset in order_fees.keys():
                    #         cumulative_fee_paid = coinflex_utils.decimal_val_or_none(order_fees[fee_asset])
                    #         break

                    order_update_timestamp = order_update.get("timestamp",
                                                              order_update.get("orderOpenedTimestamp",
                                                                               order_result.get("timestamp")))

                    update = OrderUpdate(
                        client_order_id=client_order_id,
                        exchange_order_id=str(order_update["orderId"]),
                        trading_pair=tracked_order.trading_pair,
                        update_timestamp=int(order_update_timestamp) * 1e-3,
                        new_state=new_state,
                    )
                    self._order_tracker.process_order_update(update)

                    # Fill missing trades from order status.
                    if len(order_update.get("matchIds", [])):
                        await self._update_order_fills_from_trades(tracked_order, order_update)

    async def _iter_user_event_queue(self) -> AsyncIterable[Dict[str, any]]:
        while True:
            try:
                yield await self._user_stream_tracker.user_stream.get()
            except asyncio.CancelledError:
                raise
            except Exception:
                self.logger().network(
                    "Unknown error. Retrying after 1 seconds.",
                    exc_info=True,
                    app_warning_msg="Could not fetch user events from CoinFLEX. Check API key and network connection."
                )
                await asyncio.sleep(1.0)

    async def _update_balances(self):

        try:
            account_info = await self._api_request(
                method=RESTMethod.GET,
                path_url=CONSTANTS.ACCOUNTS_PATH_URL,
                is_auth_required=True)

            self._process_balance_message(account_info)
        except Exception:
            self.logger().exception("Error getting account balances from server")

    def _process_balance_message(self, account_info):
        local_asset_names = set(self._account_balances.keys())
        remote_asset_names = set()

        balances = account_info["data"]
        for balance_entry in balances:
            asset_name = balance_entry["instrumentId"]
            free_balance = Decimal(balance_entry["available"])
            total_balance = Decimal(balance_entry["total"])
            self._account_available_balances[asset_name] = free_balance
            self._account_balances[asset_name] = total_balance
            remote_asset_names.add(asset_name)

        asset_names_to_remove = local_asset_names.difference(remote_asset_names)
        for asset_name in asset_names_to_remove:
            del self._account_available_balances[asset_name]
            del self._account_balances[asset_name]

    async def _api_request(self,
                           method: RESTMethod,
                           path_url: str,
                           params: Optional[Dict[str, Any]] = None,
                           data: Optional[Dict[str, Any]] = None,
                           is_auth_required: bool = False,
                           domain_api_version: str = None,
                           endpoint_api_version: str = None,
                           disable_retries: bool = False) -> Dict[str, Any]:

        return await web_utils.api_request(
            path=path_url,
            api_factory=self._api_factory,
            throttler=self._throttler,
            domain=self._domain,
            params=params,
            data=data,
            method=method,
            is_auth_required=is_auth_required,
            domain_api_version=domain_api_version,
            endpoint_api_version=endpoint_api_version,
            disable_retries=disable_retries
        )<|MERGE_RESOLUTION|>--- conflicted
+++ resolved
@@ -2,11 +2,7 @@
 import logging
 import time
 from decimal import Decimal
-<<<<<<< HEAD
 from typing import TYPE_CHECKING, Any, AsyncIterable, Dict, List, Optional
-=======
-from typing import Any, AsyncIterable, Dict, List, Optional
->>>>>>> 2afc2101
 
 from async_timeout import timeout
 
