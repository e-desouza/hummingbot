--- conflicted
+++ resolved
@@ -1,43 +1,16 @@
-<<<<<<< HEAD
-import logging
-from typing import (
-    List,
-    Optional,
-)
-
-import aiohttp
-
-from hummingbot.connector.exchange.ascend_ex import ascend_ex_constants as CONSTANTS
-from hummingbot.connector.exchange.ascend_ex.ascend_ex_api_user_stream_data_source import \
-=======
-#!/usr/bin/env python
-
-import asyncio
 import logging
 from typing import List, Optional
 
 from hummingbot.connector.exchange.ascend_ex import ascend_ex_constants as CONSTANTS
 from hummingbot.connector.exchange.ascend_ex.ascend_ex_api_user_stream_data_source import (
->>>>>>> fa3f896a
     AscendExAPIUserStreamDataSource
 )
 from hummingbot.connector.exchange.ascend_ex.ascend_ex_auth import AscendExAuth
 from hummingbot.core.api_throttler.async_throttler import AsyncThrottler
-<<<<<<< HEAD
-from hummingbot.core.data_type.user_stream_tracker import (
-    UserStreamTracker
-)
-from hummingbot.core.data_type.user_stream_tracker_data_source import UserStreamTrackerDataSource
-from hummingbot.core.utils.async_utils import (
-    safe_ensure_future,
-    safe_gather,
-)
-=======
 from hummingbot.core.data_type.user_stream_tracker import UserStreamTracker
 from hummingbot.core.data_type.user_stream_tracker_data_source import UserStreamTrackerDataSource
 from hummingbot.core.utils.async_utils import safe_ensure_future, safe_gather
 from hummingbot.core.web_assistant.web_assistants_factory import WebAssistantsFactory
->>>>>>> fa3f896a
 from hummingbot.logger import HummingbotLogger
 
 
@@ -55,17 +28,12 @@
                  throttler: Optional[AsyncThrottler] = None,
                  ascend_ex_auth: Optional[AscendExAuth] = None,
                  trading_pairs: Optional[List[str]] = None):
-<<<<<<< HEAD
-        self._shared_client = shared_client
-=======
-        super().__init__()
         self._api_factory = api_factory
->>>>>>> fa3f896a
         self._throttler = throttler
         self._ascend_ex_auth: AscendExAuth = ascend_ex_auth
         self._trading_pairs: List[str] = trading_pairs or []
         super().__init__(data_source=AscendExAPIUserStreamDataSource(
-            shared_client=self._shared_client,
+            api_factory=self._api_factory,
             throttler=self._throttler,
             ascend_ex_auth=self._ascend_ex_auth,
             trading_pairs=self._trading_pairs
