--- conflicted
+++ resolved
@@ -616,16 +616,8 @@
                 self.app.log(str(e))
                 return
 
-<<<<<<< HEAD
             market_names: List[Tuple[str, List[str]]] = [(primary_market, [raw_primary_symbol]),
                                                          (secondary_market, [raw_secondary_symbol])]
-
-            self._initialize_wallet(token_symbols=list(set(primary_assets + secondary_assets)))
-=======
-            market_names: List[Tuple[str, str]] = [(primary_market, raw_primary_symbol),
-                                                   (secondary_market, raw_secondary_symbol)]
->>>>>>> f0d0f6be
-
             self._initialize_wallet(token_symbols=list(set(primary_assets + secondary_assets)))
             self._initialize_markets(market_names)
             self.assets = set(primary_assets + secondary_assets)
@@ -693,11 +685,7 @@
             self.strategy_task: asyncio.Task = asyncio.ensure_future(self.clock.run())
             self.app.log(f"\n  '{strategy_name}' strategy started.\n"
                          f"  You can use the `status` command to query the progress.")
-<<<<<<< HEAD
-
-=======
             self.starting_balances = await self.wait_till_ready(self.balance_snapshot)
->>>>>>> f0d0f6be
         except Exception as e:
             self.logger().error(str(e), exc_info=True)
 
