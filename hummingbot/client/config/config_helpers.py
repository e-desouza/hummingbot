--- conflicted
+++ resolved
@@ -9,13 +9,8 @@
 from decimal import Decimal
 from os import listdir, scandir, unlink
 from os.path import isfile, join
-<<<<<<< HEAD
 from pathlib import Path, PosixPath, PureWindowsPath
-from typing import Any, Callable, Dict, Generator, List, Optional, Type, Union
-=======
-from pathlib import Path, PosixPath
 from typing import Any, Callable, Dict, Generator, List, Optional, Tuple, Type, Union
->>>>>>> 942f361a
 
 import ruamel.yaml
 import yaml
