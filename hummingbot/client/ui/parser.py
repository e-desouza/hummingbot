import argparse
from typing import TYPE_CHECKING, Any, List

from hummingbot.client.command.connect_command import OPTIONS as CONNECT_OPTIONS
from hummingbot.exceptions import ArgumentParserError

if TYPE_CHECKING:
    from hummingbot.client.hummingbot_application import HummingbotApplication


class ThrowingArgumentParser(argparse.ArgumentParser):
    def error(self, message):
        raise ArgumentParserError(message)

    def exit(self, status=0, message=None):
        pass

    def print_help(self, file=None):
        pass

    @property
    def subparser_action(self):
        for action in self._actions:
            if isinstance(action, argparse._SubParsersAction):
                return action

    @property
    def commands(self) -> List[str]:
        return list(self.subparser_action._name_parser_map.keys())

    def subcommands_from(self, top_level_command: str) -> List[str]:
        parser: argparse.ArgumentParser = self.subparser_action._name_parser_map.get(top_level_command)
        if parser is None:
            return []
        subcommands = parser._optionals._option_string_actions.keys()
        filtered = list(filter(lambda sub: sub.startswith("--"), subcommands))
        return filtered


def load_parser(hummingbot: "HummingbotApplication", command_tabs) -> [ThrowingArgumentParser, Any]:
    parser = ThrowingArgumentParser(prog="", add_help=False)
    subparsers = parser.add_subparsers()

    connect_parser = subparsers.add_parser("connect", help="List available exchanges and add API keys to them")
    connect_parser.add_argument("option", nargs="?", choices=CONNECT_OPTIONS, help="Name of the exchange that you want to connect")
    connect_parser.set_defaults(func=hummingbot.connect)

    create_parser = subparsers.add_parser("create", help="Create a new bot")
    create_parser.add_argument("file_name", nargs="?", default=None, help="Name of the configuration file")
    create_parser.set_defaults(func=hummingbot.create)

    import_parser = subparsers.add_parser("import", help="Import an existing bot by loading the configuration file")
    import_parser.add_argument("file_name", nargs="?", default=None, help="Name of the configuration file")
    import_parser.set_defaults(func=hummingbot.import_command)

    help_parser = subparsers.add_parser("help", help="List available commands")
    help_parser.add_argument("command", nargs="?", default="all", help="Enter ")
    help_parser.set_defaults(func=hummingbot.help)

    balance_parser = subparsers.add_parser("balance", help="Display your asset balances across all connected exchanges")
    balance_parser.add_argument("option", nargs="?", choices=["limit", "paper"], default=None,
                                help="Option for balance configuration")
    balance_parser.add_argument("args", nargs="*")
    balance_parser.set_defaults(func=hummingbot.balance)

    config_parser = subparsers.add_parser("config", help="Display the current bot's configuration")
    config_parser.add_argument("key", nargs="?", default=None, help="Name of the parameter you want to change")
    config_parser.add_argument("value", nargs="?", default=None, help="New value for the parameter")
    config_parser.set_defaults(func=hummingbot.config)

    start_parser = subparsers.add_parser("start", help="Start the current bot")
    # start_parser.add_argument("--log-level", help="Level of logging")
    start_parser.add_argument("--script", type=str, dest="script", help="Script strategy file name")

    start_parser.set_defaults(func=hummingbot.start)

    stop_parser = subparsers.add_parser('stop', help="Stop the current bot")
    stop_parser.set_defaults(func=hummingbot.stop)

    status_parser = subparsers.add_parser("status", help="Get the market status of the current bot")
    status_parser.add_argument("--live", default=False, action="store_true", dest="live", help="Show status updates")
    status_parser.set_defaults(func=hummingbot.status)

    history_parser = subparsers.add_parser("history", help="See the past performance of the current bot")
    history_parser.add_argument("-d", "--days", type=float, default=0, dest="days",
                                help="How many days in the past (can be decimal value)")
    history_parser.add_argument("-v", "--verbose", action="store_true", default=False,
                                dest="verbose", help="List all trades")
    history_parser.add_argument("-p", "--precision", default=None, type=int,
                                dest="precision", help="Level of precions for values displayed")
    history_parser.set_defaults(func=hummingbot.history)

    gateway_parser = subparsers.add_parser("gateway", help="Helper comands for Gateway server.")
    gateway_subparsers = gateway_parser.add_subparsers()
    gateway_create_parser = gateway_subparsers.add_parser("create", help="Create gateway docker container instance")
    gateway_create_parser.set_defaults(func=hummingbot.create_gateway)

    gateway_config_parser = gateway_subparsers.add_parser("config", help="View or update gateway configuration")
    gateway_config_parser.add_argument("key", nargs="?", default=None, help="Name of the parameter you want to view/change")
    gateway_config_parser.add_argument("value", nargs="?", default=None, help="New value for the parameter")
    gateway_config_parser.set_defaults(func=hummingbot.gateway_config)

    gateway_connect_parser = gateway_subparsers.add_parser("connect", help="Create/view connection info for gateway connector")
    gateway_connect_parser.add_argument("connector", nargs="?", default=None, help="Name of connector you want to create a profile for")
    gateway_connect_parser.set_defaults(func=hummingbot.gateway_connect)

    gateway_connector_tokens_parser = gateway_subparsers.add_parser("connector-tokens", help="Report token balances for gateway connectors")
    gateway_connector_tokens_parser.add_argument("connector_chain_network", nargs="?", default=None, help="Name of connector you want to edit reported tokens for")
    gateway_connector_tokens_parser.add_argument("new_tokens", nargs="?", default=None, help="Report balance of these tokens - separate multiple tokens with commas (,)")
    gateway_connector_tokens_parser.set_defaults(func=hummingbot.gateway_connector_tokens)

    gateway_approve_tokens_parser = gateway_subparsers.add_parser("approve-tokens", help="Approve tokens for gateway connectors")
    gateway_approve_tokens_parser.add_argument("connector_chain_network", nargs="?", default=None, help="Name of connector you want to approve tokens for")
    gateway_approve_tokens_parser.add_argument("tokens", nargs="?", default=None, help="Approve these tokens")
    gateway_approve_tokens_parser.set_defaults(func=hummingbot.gateway_approve_tokens)

    gateway_cert_parser = gateway_subparsers.add_parser("generate-certs", help="Create ssl certifcate for gateway")
    gateway_cert_parser.set_defaults(func=hummingbot.generate_certs)

    gateway_start_parser = gateway_subparsers.add_parser("start", help="Start gateway docker instance")
    gateway_start_parser.set_defaults(func=hummingbot.gateway_start)

    gateway_status_parser = gateway_subparsers.add_parser("status", help="Check status of gateway docker instance")
    gateway_status_parser.set_defaults(func=hummingbot.gateway_status)

    gateway_list_parser = gateway_subparsers.add_parser("list", help="List gateway connectors and chains and tiers")
    gateway_list_parser.set_defaults(func=hummingbot.gateway_list)

    gateway_stop_parser = gateway_subparsers.add_parser("stop", help="Stop gateway docker instance")
    gateway_stop_parser.set_defaults(func=hummingbot.gateway_stop)

    gateway_test_parser = gateway_subparsers.add_parser("test-connection", help="Ping gateway api server")
    gateway_test_parser.set_defaults(func=hummingbot.test_connection)

    exit_parser = subparsers.add_parser("exit", help="Exit and cancel all outstanding orders")
    exit_parser.add_argument("-f", "--force", action="store_true", help="Force exit without canceling outstanding orders",
                             default=False)
    exit_parser.set_defaults(func=hummingbot.exit)

    export_parser = subparsers.add_parser("export", help="Export secure information")
    export_parser.add_argument("option", nargs="?", choices=("keys", "trades"), help="Export choices")
    export_parser.set_defaults(func=hummingbot.export)

    ticker_parser = subparsers.add_parser("ticker", help="Show market ticker of current order book")
    ticker_parser.add_argument("--live", default=False, action="store_true", dest="live", help="Show ticker updates")
    ticker_parser.add_argument("--exchange", type=str, dest="exchange", help="The exchange of the market")
    ticker_parser.add_argument("--market", type=str, dest="market", help="The market (trading pair) of the order book")
    ticker_parser.set_defaults(func=hummingbot.ticker)

    pmm_script_parser = subparsers.add_parser("pmm_script", help="Send command to running PMM script instance")
    pmm_script_parser.add_argument("cmd", nargs="?", default=None, help="Command")
    pmm_script_parser.add_argument("args", nargs="*", default=None, help="Arguments")
    pmm_script_parser.set_defaults(func=hummingbot.pmm_script_command)

    previous_strategy_parser = subparsers.add_parser("previous", help="Imports the last strategy used")
    previous_strategy_parser.add_argument("option", nargs="?", choices=["Yes,No"], default=None)
    previous_strategy_parser.set_defaults(func=hummingbot.previous_strategy)

<<<<<<< HEAD
    mqtt_start_parser = subparsers.add_parser(
        "mqtt_start", help="Start MQTT Bridge")
    mqtt_start_parser.set_defaults(func=hummingbot.start_mqtt)

    mqtt_stop_parser = subparsers.add_parser(
        "mqtt_stop", help="Start MQTT Bridge")
    mqtt_stop_parser.set_defaults(func=hummingbot.stop_mqtt)
=======
    mqtt_parser = subparsers.add_parser("mqtt", help="Manage MQTT Bridge to Message brokers")
    mqtt_subparsers = mqtt_parser.add_subparsers()
    mqtt_start_parser = mqtt_subparsers.add_parser("start", help="Start the MQTT Bridge")
    mqtt_start_parser.add_argument(
        "-t",
        "--timeout",
        default=30.0,
        type=float,
        dest="timeout",
        help="Bridge connection timeout"
    )
    mqtt_start_parser.set_defaults(func=hummingbot.mqtt_start)
    mqtt_stop_parser = mqtt_subparsers.add_parser("stop", help="Stop the MQTT Bridge")
    mqtt_stop_parser.set_defaults(func=hummingbot.mqtt_stop)
    mqtt_restart_parser = mqtt_subparsers.add_parser("restart", help="Restart the MQTT Bridge")
    mqtt_restart_parser.add_argument(
        "-t",
        "--timeout",
        default=30.0,
        type=float,
        dest="timeout",
        help="Bridge connection timeout"
    )
    mqtt_restart_parser.set_defaults(func=hummingbot.mqtt_restart)
>>>>>>> ca4d886f

    # add shortcuts so they appear in command help
    shortcuts = hummingbot.client_config_map.command_shortcuts
    for shortcut in shortcuts:
        help_str = shortcut.help
        command = shortcut.command
        shortcut_parser = subparsers.add_parser(command, help=help_str)
        args = shortcut.arguments
        for i in range(len(args)):
            shortcut_parser.add_argument(f'${i+1}', help=args[i])

    rate_parser = subparsers.add_parser('rate', help="Show rate of a given trading pair")
    rate_parser.add_argument("-p", "--pair", default=None,
                             dest="pair", help="The market trading pair for which you want to get a rate.")
    rate_parser.add_argument("-t", "--token", default=None,
                             dest="token", help="The token who's value you want to get.")
    rate_parser.set_defaults(func=hummingbot.rate)

    for name, command_tab in command_tabs.items():
        o_parser = subparsers.add_parser(name, help=command_tab.tab_class.get_command_help_message())
        for arg_name, arg_properties in command_tab.tab_class.get_command_arguments().items():
            o_parser.add_argument(arg_name, **arg_properties)
        o_parser.add_argument("-c", "--close", default=False, action="store_true", dest="close",
                              help=f"To close the {name} tab.")

    return parser<|MERGE_RESOLUTION|>--- conflicted
+++ resolved
@@ -156,15 +156,6 @@
     previous_strategy_parser.add_argument("option", nargs="?", choices=["Yes,No"], default=None)
     previous_strategy_parser.set_defaults(func=hummingbot.previous_strategy)
 
-<<<<<<< HEAD
-    mqtt_start_parser = subparsers.add_parser(
-        "mqtt_start", help="Start MQTT Bridge")
-    mqtt_start_parser.set_defaults(func=hummingbot.start_mqtt)
-
-    mqtt_stop_parser = subparsers.add_parser(
-        "mqtt_stop", help="Start MQTT Bridge")
-    mqtt_stop_parser.set_defaults(func=hummingbot.stop_mqtt)
-=======
     mqtt_parser = subparsers.add_parser("mqtt", help="Manage MQTT Bridge to Message brokers")
     mqtt_subparsers = mqtt_parser.add_subparsers()
     mqtt_start_parser = mqtt_subparsers.add_parser("start", help="Start the MQTT Bridge")
@@ -189,7 +180,6 @@
         help="Bridge connection timeout"
     )
     mqtt_restart_parser.set_defaults(func=hummingbot.mqtt_restart)
->>>>>>> ca4d886f
 
     # add shortcuts so they appear in command help
     shortcuts = hummingbot.client_config_map.command_shortcuts
