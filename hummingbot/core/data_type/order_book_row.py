#!/usr/bin/env python

from collections import namedtuple
from decimal import Decimal


class OrderBookRow(namedtuple("_OrderBookRow", "price, amount, update_id")):
    price: float
    amount: float
    update_id: int
<<<<<<< HEAD
    order_count: int
=======


class ClientOrderBookRow(namedtuple("_OrderBookRow", "price, amount, update_id")):
    price: Decimal
    amount: Decimal
    update_id: int

>>>>>>> 10297d49
<|MERGE_RESOLUTION|>--- conflicted
+++ resolved
@@ -8,9 +8,6 @@
     price: float
     amount: float
     update_id: int
-<<<<<<< HEAD
-    order_count: int
-=======
 
 
 class ClientOrderBookRow(namedtuple("_OrderBookRow", "price, amount, update_id")):
@@ -18,4 +15,3 @@
     amount: Decimal
     update_id: int
 
->>>>>>> 10297d49
